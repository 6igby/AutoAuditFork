--- conflicted
+++ resolved
@@ -13,8 +13,4 @@
       <App />
     </BrowserRouter>
   </React.StrictMode>
-<<<<<<< HEAD
-);
-=======
-);
->>>>>>> 4c0ea9f9
+);