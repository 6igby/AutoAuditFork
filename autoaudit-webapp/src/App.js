<<<<<<< HEAD
//Content to be called from this script, which is rendered by index.js
//Create components in the components folder and import them to this script

import logo from './logo.svg';
import './App.css';
import Sidebar from './components/Sidebar'
=======
import { Routes, Route, Navigate } from 'react-router-dom';
import Dashboard from './pages/Dashboard';
>>>>>>> 4c0ea9f9

export default function App() {
  return (
<<<<<<< HEAD
    <div className="App">
      
       {/* Note: This sidebar should eventually sit under a broader frame component instead of independently*/}
      <Sidebar />

       {/* The below is a stock React landing page. To be removed as soon as we have components for main content. Useful in the meantime for testing components individually.*/}      
      <header className="App-header">
        <img src={logo} className="App-logo" alt="logo" />
         

        <p>
          This splash screen is to be replaced with new components as they are built. Useful in the meantime for testing individual components.  
        </p>
        <p>
          Edit <code>src/App.js</code> and save to view changes. New components are to be created in src/components/ folder. 
        </p>
        <p>
          AutoAudit webapp - Ready for editing!
        </p>
      </header>

    </div>
=======
    <Routes>
      <Route path="/" element={<Navigate to="/dashboard" replace />} />
      <Route path="/dashboard" element={<Dashboard />} />
    </Routes>
>>>>>>> 4c0ea9f9
  );
}<|MERGE_RESOLUTION|>--- conflicted
+++ resolved
@@ -1,45 +1,11 @@
-<<<<<<< HEAD
-//Content to be called from this script, which is rendered by index.js
-//Create components in the components folder and import them to this script
-
-import logo from './logo.svg';
-import './App.css';
-import Sidebar from './components/Sidebar'
-=======
 import { Routes, Route, Navigate } from 'react-router-dom';
 import Dashboard from './pages/Dashboard';
->>>>>>> 4c0ea9f9
 
 export default function App() {
   return (
-<<<<<<< HEAD
-    <div className="App">
-      
-       {/* Note: This sidebar should eventually sit under a broader frame component instead of independently*/}
-      <Sidebar />
-
-       {/* The below is a stock React landing page. To be removed as soon as we have components for main content. Useful in the meantime for testing components individually.*/}      
-      <header className="App-header">
-        <img src={logo} className="App-logo" alt="logo" />
-         
-
-        <p>
-          This splash screen is to be replaced with new components as they are built. Useful in the meantime for testing individual components.  
-        </p>
-        <p>
-          Edit <code>src/App.js</code> and save to view changes. New components are to be created in src/components/ folder. 
-        </p>
-        <p>
-          AutoAudit webapp - Ready for editing!
-        </p>
-      </header>
-
-    </div>
-=======
     <Routes>
       <Route path="/" element={<Navigate to="/dashboard" replace />} />
       <Route path="/dashboard" element={<Dashboard />} />
     </Routes>
->>>>>>> 4c0ea9f9
   );
 }